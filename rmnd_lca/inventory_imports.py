--- conflicted
+++ resolved
@@ -1,15 +1,13 @@
 from . import DATA_DIR
 import wurst
-<<<<<<< HEAD
 from prettytable import PrettyTable
-=======
->>>>>>> cf0f0020
+
 
 from wurst import searching as ws
 from bw2io import ExcelImporter, Migration
 from bw2io.importers.base_lci import LCIImporter
 
-<<<<<<< HEAD
+
 from carculator import (
     CarInputParameters,
     fill_xarray_from_input_parameters,
@@ -19,18 +17,14 @@
     extract_electricity_mix_from_REMIND_file,
     extract_biofuel_shares_from_REMIND,
 )
-=======
-from carculator import CarInputParameters, \
-    fill_xarray_from_input_parameters, \
-    CarModel, InventoryCalculation
->>>>>>> cf0f0020
+
 
 from pathlib import Path
 import csv
 import uuid
 import numpy as np
 
-<<<<<<< HEAD
+
 FILEPATH_BIOSPHERE_FLOWS = DATA_DIR / "dict_biosphere.txt"
 
 EI_37_MIGRATION_MAP = {
@@ -356,10 +350,10 @@
                       "location": "CN", "reference product": "sulfidic tailings, from zinc-lead mine operation"}),
                 ],
             }
-=======
+
 FILEPATH_BIOSPHERE_FLOWS = (DATA_DIR / "dict_biosphere.txt")
 
->>>>>>> cf0f0020
+
 
 class BaseInventoryImport:
     """
@@ -426,7 +420,6 @@
         already in the source database.
         """
 
-<<<<<<< HEAD
         # print if we find datasets that already exist
         already_exist = [
             (x["name"], x["reference product"], x["location"])
@@ -460,14 +453,7 @@
             for x in self.import_db.data
             if (x["name"], x["reference product"], x["location"]) not in self.db_names
         ]
-=======
-        self.import_db.data = [
-            x for x in self.import_db.data
-            if x['code'] not in self.db_code]
-        self.import_db.data = [
-            x for x in self.import_db.data
-            if (x['name'], x['reference product'], x['location']) not in self.db_names]
->>>>>>> cf0f0020
+
 
     def merge_inventory(self):
         """Prepare :attr:`import_db` and merge the inventory to the ecoinvent :attr:`db`.
@@ -1503,12 +1489,10 @@
     """
     Car models from the carculator project, https://github.com/romainsacchi/carculator
     """
-<<<<<<< HEAD
+
 
     def __init__(self, database, year, version, vehicles={}, scenario="SSP2-Base"):
-=======
-    def __init__(self, database, year):
->>>>>>> cf0f0020
+
         """Create a :class:`BaseInventoryImport` instance.
 
         :param list database: the target database for the import (the Ecoinvent database),
@@ -1518,7 +1502,6 @@
 
         """
         self.db = database
-<<<<<<< HEAD
         self.db_code = [x["code"] for x in self.db]
         self.db_names = [
             (x["name"], x["reference product"], x["location"]) for x in self.db
@@ -1685,7 +1668,7 @@
                        not in [(z["name"], z["location"]) for z in self.import_db.data]
                 ]
                 self.import_db.data.extend(i.data)
-=======
+
         self.db_code = [x['code'] for x in self.db]
         self.db_names = [(x['name'], x['reference product'], x['location']) for x in self.db]
         self.biosphere_dict = self.get_biosphere_code()
@@ -1715,7 +1698,6 @@
 
         self.import_db = LCIImporter("carculator")
         self.import_db.data = ic.export_lci(ecoinvent_compatibility=True)[0]
->>>>>>> cf0f0020
 
     def prepare_inventory(self):
         self.add_biosphere_links(delete_missing=True)
